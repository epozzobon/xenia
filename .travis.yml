# Make Travis use docker (for faster builds, in theory).
# TODO(benvanik): re-enable when clang-3.8 is whitelisted.
# https://github.com/travis-ci/apt-package-whitelist/issues/474
#sudo: false

language: cpp
compiler:
  - clang
  # - gcc

os:
  - linux
  # - osx

env:
  - LINT=true
  - BUILD=true CONFIG=Debug
  - BUILD=true CONFIG=Release

matrix:
  allow_failures:
    # LLVMGold.so is not installed correctly
    - env: BUILD=true CONFIG=Release

sudo: required
addons:
  apt:
    sources:
      # - ubuntu-toolchain-r-test
      - llvm-toolchain-trusty
    packages:
      - clang-3.8
      - clang-format-3.8
      - libc++-dev
<<<<<<< HEAD
      - python3
=======
      - libc++abi-dev
      - libgtk-3-dev
      - liblz4-dev
>>>>>>> 0406f19f

git:
  # We handle submodules ourselves in xenia-build setup.
  submodules: false

before_script:
  - export CXX=clang++-3.8
  - export CC=clang-3.8
  # Dump useful info.
  - $CXX --version
<<<<<<< HEAD
  - python3 --version
=======
  # Add Vulkan dependencies
  - wget http://mirrors.kernel.org/ubuntu/pool/universe/v/vulkan/libvulkan1_1.0.42.0+dfsg1-1ubuntu1~16.04.1_amd64.deb
  - wget http://mirrors.kernel.org/ubuntu/pool/universe/v/vulkan/libvulkan-dev_1.0.42.0+dfsg1-1ubuntu1~16.04.1_amd64.deb
  - sudo dpkg -i libvulkan1_1.0.42.0+dfsg1-1ubuntu1~16.04.1_amd64.deb libvulkan-dev_1.0.42.0+dfsg1-1ubuntu1~16.04.1_amd64.deb
>>>>>>> 0406f19f
  # Prepare environment (pull dependencies, build tools).
  - travis_retry ./xenia-build setup

script:
  # Run linter.
  - if [[ $LINT == true ]]; then ./xenia-build lint --all; fi
  
  # Build and run our simple hello world test.
  - if [[ $BUILD == true ]]; then ./xenia-build build --config=$CONFIG --target=xenia-base-tests; fi
  - if [[ $BUILD == true ]]; then ./build/bin/Linux/$CONFIG/xenia-base-tests; fi
  # Build and run ppc tests
  - if [[ $BUILD == true ]]; then ./xenia-build build --config=$CONFIG --target=xenia-cpu-ppc-tests; fi
  # - if [[ $BUILD == true ]]; then ./build/bin/Linux/$CONFIG/xenia-cpu-ppc-tests --log_file=stdout; fi

  # TODO(DrChat): Enable builds in the future.
  # Build all of xenia.
  #- ./xenia-build build --config=debug
  # All tests (without haswell support).
  #- ./xenia-build test --config=debug --no-build -- --enable_haswell_instructions=false
  # All tests (with haswell support).
  #- ./xenia-build test --config=debug --no-build -- --enable_haswell_instructions=true<|MERGE_RESOLUTION|>--- conflicted
+++ resolved
@@ -32,13 +32,10 @@
       - clang-3.8
       - clang-format-3.8
       - libc++-dev
-<<<<<<< HEAD
       - python3
-=======
       - libc++abi-dev
       - libgtk-3-dev
       - liblz4-dev
->>>>>>> 0406f19f
 
 git:
   # We handle submodules ourselves in xenia-build setup.
@@ -49,14 +46,11 @@
   - export CC=clang-3.8
   # Dump useful info.
   - $CXX --version
-<<<<<<< HEAD
-  - python3 --version
-=======
   # Add Vulkan dependencies
   - wget http://mirrors.kernel.org/ubuntu/pool/universe/v/vulkan/libvulkan1_1.0.42.0+dfsg1-1ubuntu1~16.04.1_amd64.deb
   - wget http://mirrors.kernel.org/ubuntu/pool/universe/v/vulkan/libvulkan-dev_1.0.42.0+dfsg1-1ubuntu1~16.04.1_amd64.deb
   - sudo dpkg -i libvulkan1_1.0.42.0+dfsg1-1ubuntu1~16.04.1_amd64.deb libvulkan-dev_1.0.42.0+dfsg1-1ubuntu1~16.04.1_amd64.deb
->>>>>>> 0406f19f
+  - python3 --version
   # Prepare environment (pull dependencies, build tools).
   - travis_retry ./xenia-build setup
 
