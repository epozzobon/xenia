/**
 ******************************************************************************
 * Xenia : Xbox 360 Emulator Research Project                                 *
 ******************************************************************************
 * Copyright 2020 Ben Vanik. All rights reserved.                             *
 * Released under the BSD license - see LICENSE in the root for more details. *
 ******************************************************************************
 */

#include "xenia/ui/vulkan/vulkan_context.h"

#include <mutex>
#include <string>

#include "xenia/base/assert.h"
#include "xenia/base/logging.h"
#include "xenia/base/math.h"
#include "xenia/base/profiling.h"
#include "xenia/ui/vulkan/vulkan.h"
#include "xenia/ui/vulkan/vulkan_device.h"
#include "xenia/ui/vulkan/vulkan_immediate_drawer.h"
#include "xenia/ui/vulkan/vulkan_instance.h"
#include "xenia/ui/vulkan/vulkan_provider.h"
#include "xenia/ui/vulkan/vulkan_swap_chain.h"
#include "xenia/ui/vulkan/vulkan_util.h"
#include "xenia/ui/window.h"

#if XE_PLATFORM_LINUX
#include "xenia/ui/window_gtk.h"

#include <X11/Xlib-xcb.h>
#endif

namespace xe {
namespace ui {
namespace vulkan {

VulkanContext::VulkanContext(VulkanProvider* provider, Window* target_window)
    : GraphicsContext(provider, target_window) {}

VulkanContext::~VulkanContext() {
  VkResult status;
  auto provider = static_cast<VulkanProvider*>(provider_);
  VulkanDevice* device = provider->device();
  const VulkanDevice::DeviceFunctions& dfn = device->dfn();
  {
    std::lock_guard<std::mutex> queue_lock(device->primary_queue_mutex());
    status = dfn.vkQueueWaitIdle(device->primary_queue());
  }
  immediate_drawer_.reset();
  swap_chain_.reset();
}

bool VulkanContext::Initialize() {
  auto provider = static_cast<VulkanProvider*>(provider_);
<<<<<<< HEAD
=======
  VulkanInstance* instance = provider->instance();
  const VulkanInstance::InstanceFunctions& ifn = instance->ifn();
>>>>>>> f6f524b8

  if (target_window_) {
    // Create swap chain used to present to the window.
    VkResult status = VK_ERROR_FEATURE_NOT_PRESENT;
    VkSurfaceKHR surface = nullptr;
#if XE_PLATFORM_WIN32
    VkWin32SurfaceCreateInfoKHR create_info;
    create_info.sType = VK_STRUCTURE_TYPE_WIN32_SURFACE_CREATE_INFO_KHR;
    create_info.pNext = nullptr;
    create_info.flags = 0;
    create_info.hinstance =
        static_cast<HINSTANCE>(target_window_->native_platform_handle());
    create_info.hwnd = static_cast<HWND>(target_window_->native_handle());
    status = ifn.vkCreateWin32SurfaceKHR(*provider->instance(), &create_info,
                                         nullptr, &surface);
    CheckResult(status, "vkCreateWin32SurfaceKHR");
#elif XE_PLATFORM_LINUX
#ifdef GDK_WINDOWING_X11
    GtkWidget* window_handle =
        dynamic_cast<GTKWindow*>(target_window_)->native_window_handle();
    xcb_window_t window =
        gdk_x11_window_get_xid(gtk_widget_get_window(window_handle));
    VkXcbSurfaceCreateInfoKHR create_info;
    create_info.sType = VK_STRUCTURE_TYPE_XCB_SURFACE_CREATE_INFO_KHR;
    create_info.pNext = nullptr;
    create_info.flags = 0;
    create_info.connection = static_cast<xcb_connection_t*>(
        target_window_->native_platform_handle());
    create_info.window = static_cast<xcb_window_t>(window);
    status = ifn.vkCreateXcbSurfaceKHR(*provider->instance(), &create_info,
                                       nullptr, &surface);
    CheckResult(status, "vkCreateXcbSurfaceKHR");
#else
#error Unsupported GDK Backend on Linux.
#endif  // GDK_WINDOWING_X11
#else
#error Platform not yet implemented.
#endif  // XE_PLATFORM_WIN32
    if (status != VK_SUCCESS) {
      XELOGE("Failed to create presentation surface");
      return false;
    }

    swap_chain_ =
        std::make_unique<VulkanSwapChain>(instance, provider->device());
    if (swap_chain_->Initialize(surface) != VK_SUCCESS) {
      XELOGE("Unable to initialize swap chain");
      return false;
    }

    // Only initialize immediate mode drawer if we are not an offscreen context.
    immediate_drawer_ = std::make_unique<VulkanImmediateDrawer>(this);
    status = immediate_drawer_->Initialize();
    if (status != VK_SUCCESS) {
      XELOGE("Failed to initialize the immediate mode drawer");
      immediate_drawer_.reset();
      return false;
    }
  }

  return true;
}

ImmediateDrawer* VulkanContext::immediate_drawer() {
  return immediate_drawer_.get();
}

VulkanInstance* VulkanContext::instance() const {
  return static_cast<VulkanProvider*>(provider_)->instance();
}

VulkanDevice* VulkanContext::device() const {
  return static_cast<VulkanProvider*>(provider_)->device();
}

bool VulkanContext::is_current() { return false; }

bool VulkanContext::MakeCurrent() {
  SCOPE_profile_cpu_f("gpu");
  return true;
}

void VulkanContext::ClearCurrent() {}

bool VulkanContext::BeginSwap() {
  SCOPE_profile_cpu_f("gpu");
  auto provider = static_cast<VulkanProvider*>(provider_);
  VulkanDevice* device = provider->device();
  const VulkanDevice::DeviceFunctions& dfn = device->dfn();

  VkResult status;

  // If we have a window see if it's been resized since we last swapped.
  // If it has been, we'll need to reinitialize the swap chain before we
  // start touching it.
  if (target_window_) {
    if (target_window_->scaled_width() != swap_chain_->surface_width() ||
        target_window_->scaled_height() != swap_chain_->surface_height()) {
      // Resized!
      swap_chain_->Reinitialize();
    }
  }

  if (!context_lost_) {
    // Acquire the next image and set it up for use.
    status = swap_chain_->Begin();
    if (status == VK_ERROR_DEVICE_LOST) {
      context_lost_ = true;
    }
  }

  // TODO(benvanik): use a fence instead? May not be possible with target image.
  std::lock_guard<std::mutex> queue_lock(device->primary_queue_mutex());
  status = dfn.vkQueueWaitIdle(device->primary_queue());

  return true;
}

void VulkanContext::EndSwap() {
  SCOPE_profile_cpu_f("gpu");
  auto provider = static_cast<const VulkanProvider*>(provider_);
  VulkanDevice* device = provider->device();
  const VulkanDevice::DeviceFunctions& dfn = device->dfn();

  VkResult status;

  if (!context_lost_) {
    // Notify the presentation engine the image is ready.
    // The contents must be in a coherent state.
    status = swap_chain_->End();
    if (status == VK_ERROR_DEVICE_LOST) {
      context_lost_ = true;
    }
  }

  // Wait until the queue is idle.
  // TODO(benvanik): is this required?
  std::lock_guard<std::mutex> queue_lock(device->primary_queue_mutex());
  status = dfn.vkQueueWaitIdle(device->primary_queue());
}

std::unique_ptr<RawImage> VulkanContext::Capture() {
  // TODO(benvanik): read back swap chain front buffer.
  return nullptr;
}

}  // namespace vulkan
}  // namespace ui
}  // namespace xe<|MERGE_RESOLUTION|>--- conflicted
+++ resolved
@@ -25,7 +25,7 @@
 #include "xenia/ui/vulkan/vulkan_util.h"
 #include "xenia/ui/window.h"
 
-#if XE_PLATFORM_LINUX
+#if XE_PLATFORM_GNU_LINUX
 #include "xenia/ui/window_gtk.h"
 
 #include <X11/Xlib-xcb.h>
@@ -53,11 +53,8 @@
 
 bool VulkanContext::Initialize() {
   auto provider = static_cast<VulkanProvider*>(provider_);
-<<<<<<< HEAD
-=======
   VulkanInstance* instance = provider->instance();
   const VulkanInstance::InstanceFunctions& ifn = instance->ifn();
->>>>>>> f6f524b8
 
   if (target_window_) {
     // Create swap chain used to present to the window.
@@ -74,7 +71,7 @@
     status = ifn.vkCreateWin32SurfaceKHR(*provider->instance(), &create_info,
                                          nullptr, &surface);
     CheckResult(status, "vkCreateWin32SurfaceKHR");
-#elif XE_PLATFORM_LINUX
+#elif XE_PLATFORM_GNU_LINUX
 #ifdef GDK_WINDOWING_X11
     GtkWidget* window_handle =
         dynamic_cast<GTKWindow*>(target_window_)->native_window_handle();
