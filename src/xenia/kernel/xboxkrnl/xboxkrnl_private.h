/**
 ******************************************************************************
 * Xenia : Xbox 360 Emulator Research Project                                 *
 ******************************************************************************
 * Copyright 2022 Ben Vanik. All rights reserved.                             *
 * Released under the BSD license - see LICENSE in the root for more details. *
 ******************************************************************************
 */

#ifndef XENIA_KERNEL_XBOXKRNL_XBOXKRNL_PRIVATE_H_
#define XENIA_KERNEL_XBOXKRNL_XBOXKRNL_PRIVATE_H_

#include "xenia/cpu/export_resolver.h"
#include "xenia/kernel/kernel_state.h"
#include "xenia/kernel/xboxkrnl/xboxkrnl_ordinals.h"

namespace xe {
namespace kernel {
namespace xboxkrnl {

xe::cpu::Export* RegisterExport_xboxkrnl(xe::cpu::Export* export_entry);

// Registration functions, one per file.
#define XE_MODULE_EXPORT_GROUP(m, n)                                  \
  void Register##n##Exports(xe::cpu::ExportResolver* export_resolver, \
<<<<<<< HEAD
                            KernelState* kernel_state)
DECLARE_REGISTER_EXPORTS(Audio);
DECLARE_REGISTER_EXPORTS(AudioXma);
DECLARE_REGISTER_EXPORTS(Crypt);
DECLARE_REGISTER_EXPORTS(Debug);
DECLARE_REGISTER_EXPORTS(Error);
DECLARE_REGISTER_EXPORTS(Hal);
DECLARE_REGISTER_EXPORTS(Hid);
DECLARE_REGISTER_EXPORTS(Io);
DECLARE_REGISTER_EXPORTS(IoInfo);
DECLARE_REGISTER_EXPORTS(Memory);
DECLARE_REGISTER_EXPORTS(Misc);
DECLARE_REGISTER_EXPORTS(Module);
DECLARE_REGISTER_EXPORTS(Ob);
DECLARE_REGISTER_EXPORTS(Rtl);
DECLARE_REGISTER_EXPORTS(String);
DECLARE_REGISTER_EXPORTS(Threading);
DECLARE_REGISTER_EXPORTS(Usbcam);
DECLARE_REGISTER_EXPORTS(Video);
DECLARE_REGISTER_EXPORTS(XConfig);
DECLARE_REGISTER_EXPORTS(XeKeys);
#undef DECLARE_REGISTER_EXPORTS
=======
                            KernelState* kernel_state);
#include "xboxkrnl_module_export_groups.inc"
#undef XE_MODULE_EXPORT_GROUP
>>>>>>> 5ec0c926

}  // namespace xboxkrnl
}  // namespace kernel
}  // namespace xe

#endif  // XENIA_KERNEL_XBOXKRNL_XBOXKRNL_PRIVATE_H_<|MERGE_RESOLUTION|>--- conflicted
+++ resolved
@@ -23,34 +23,9 @@
 // Registration functions, one per file.
 #define XE_MODULE_EXPORT_GROUP(m, n)                                  \
   void Register##n##Exports(xe::cpu::ExportResolver* export_resolver, \
-<<<<<<< HEAD
-                            KernelState* kernel_state)
-DECLARE_REGISTER_EXPORTS(Audio);
-DECLARE_REGISTER_EXPORTS(AudioXma);
-DECLARE_REGISTER_EXPORTS(Crypt);
-DECLARE_REGISTER_EXPORTS(Debug);
-DECLARE_REGISTER_EXPORTS(Error);
-DECLARE_REGISTER_EXPORTS(Hal);
-DECLARE_REGISTER_EXPORTS(Hid);
-DECLARE_REGISTER_EXPORTS(Io);
-DECLARE_REGISTER_EXPORTS(IoInfo);
-DECLARE_REGISTER_EXPORTS(Memory);
-DECLARE_REGISTER_EXPORTS(Misc);
-DECLARE_REGISTER_EXPORTS(Module);
-DECLARE_REGISTER_EXPORTS(Ob);
-DECLARE_REGISTER_EXPORTS(Rtl);
-DECLARE_REGISTER_EXPORTS(String);
-DECLARE_REGISTER_EXPORTS(Threading);
-DECLARE_REGISTER_EXPORTS(Usbcam);
-DECLARE_REGISTER_EXPORTS(Video);
-DECLARE_REGISTER_EXPORTS(XConfig);
-DECLARE_REGISTER_EXPORTS(XeKeys);
-#undef DECLARE_REGISTER_EXPORTS
-=======
                             KernelState* kernel_state);
 #include "xboxkrnl_module_export_groups.inc"
 #undef XE_MODULE_EXPORT_GROUP
->>>>>>> 5ec0c926
 
 }  // namespace xboxkrnl
 }  // namespace kernel
