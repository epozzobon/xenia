--- conflicted
+++ resolved
@@ -99,7 +99,6 @@
   cpu::Processor* processor() const { return processor_; }
   vfs::VirtualFileSystem* file_system() const { return file_system_; }
 
-<<<<<<< HEAD
   uint32_t title_id() const { return title_id_; }
   void set_title_id(uint32_t value) { title_id_ = value; }
 
@@ -110,11 +109,8 @@
   }
 
   util::XdbfBlock title_icon() const { return title_spa_data_.icon(); }
-=======
-  uint32_t title_id() const;
   util::XdbfGameData title_xdbf() const;
   util::XdbfGameData module_xdbf(object_ref<UserModule> exec_module) const;
->>>>>>> 1887ea07
 
   xam::AppManager* app_manager() const { return app_manager_.get(); }
   xam::ContentManager* content_manager() const {
