project_root = "../../../.."
include(project_root.."/tools/build")

group("src")
project("xenia-gpu-vulkan")
  uuid("717590b4-f579-4162-8f23-0624e87d6cca")
  kind("StaticLib")
  language("C++")
  links({
    "fmt",
    "xenia-base",
    "xenia-gpu",
    "xenia-ui",
    "xenia-ui-vulkan",
    "xxhash",
  })
<<<<<<< HEAD
  local_platform_files()
  files({
    "../shaders/bytecode/vulkan_spirv/*.h",
  })
=======
  includedirs({
    project_root.."/third_party/Vulkan-Headers/include",
  })
  local_platform_files()
  files({
    "shaders/bin/*.h",
  })

-- TODO(benvanik): kill this and move to the debugger UI.
group("src")
project("xenia-gpu-vulkan-trace-viewer")
  uuid("86a1dddc-a26a-4885-8c55-cf745225d93e")
  kind("WindowedApp")
  language("C++")
  links({
    "xenia-apu",
    "xenia-apu-nop",
    "xenia-base",
    "xenia-core",
    "xenia-cpu",
    "xenia-cpu-backend-x64",
    "xenia-gpu",
    "xenia-gpu-vulkan",
    "xenia-hid",
    "xenia-hid-nop",
    "xenia-kernel",
    "xenia-ui",
    "xenia-ui-spirv",
    "xenia-ui-vulkan",
    "xenia-vfs",
  })
  links({
    "aes_128",
    "capstone",
    "fmt",
    "glslang-spirv",
    "imgui",
    "libavcodec",
    "libavutil",
    "mspack",
    "snappy",
    "spirv-tools",
    "xxhash",
  })
  includedirs({
    project_root.."/third_party/Vulkan-Headers/include",
  })
  files({
    "vulkan_trace_viewer_main.cc",
    "../../ui/windowed_app_main_"..platform_suffix..".cc",
  })

  filter("platforms:Linux")
    links({
      "X11",
      "xcb",
      "X11-xcb",
    })

  filter("platforms:Windows")
    links({
      "xenia-apu-xaudio2",
      "xenia-hid-winkey",
      "xenia-hid-xinput",
    })

    -- Only create the .user file if it doesn't already exist.
    local user_file = project_root.."/build/xenia-gpu-vulkan-trace-viewer.vcxproj.user"
    if not os.isfile(user_file) then
      debugdir(project_root)
      debugargs({
        "2>&1",
        "1>scratch/stdout-trace-viewer.txt",
      })
    end

group("src")
project("xenia-gpu-vulkan-trace-dump")
  uuid("0dd0dd1c-b321-494d-ab9a-6c062f0c65cc")
  kind("ConsoleApp")
  language("C++")
  links({
    "xenia-apu",
    "xenia-apu-nop",
    "xenia-base",
    "xenia-core",
    "xenia-cpu",
    "xenia-cpu-backend-x64",
    "xenia-gpu",
    "xenia-gpu-vulkan",
    "xenia-hid",
    "xenia-hid-nop",
    "xenia-kernel",
    "xenia-ui",
    "xenia-ui-spirv",
    "xenia-ui-vulkan",
    "xenia-vfs",
  })
  links({
    "aes_128",
    "capstone",
    "fmt",
    "glslang-spirv",
    "imgui",
    "libavcodec",
    "libavutil",
    "mspack",
    "snappy",
    "spirv-tools",
    "xxhash",
  })
  includedirs({
    project_root.."/third_party/Vulkan-Headers/include",
  })
  files({
    "vulkan_trace_dump_main.cc",
    "../../base/console_app_main_"..platform_suffix..".cc",
  })

  filter("platforms:Linux")
    links({
      "X11",
      "xcb",
      "X11-xcb",
    })

  filter("platforms:Windows")
    -- Only create the .user file if it doesn't already exist.
    local user_file = project_root.."/build/xenia-gpu-vulkan-trace-dump.vcxproj.user"
    if not os.isfile(user_file) then
      debugdir(project_root)
      debugargs({
        "2>&1",
        "1>scratch/stdout-trace-dump.txt",
      })
    end
>>>>>>> e57db522
<|MERGE_RESOLUTION|>--- conflicted
+++ resolved
@@ -14,146 +14,10 @@
     "xenia-ui-vulkan",
     "xxhash",
   })
-<<<<<<< HEAD
-  local_platform_files()
-  files({
-    "../shaders/bytecode/vulkan_spirv/*.h",
-  })
-=======
   includedirs({
     project_root.."/third_party/Vulkan-Headers/include",
   })
   local_platform_files()
   files({
-    "shaders/bin/*.h",
-  })
-
--- TODO(benvanik): kill this and move to the debugger UI.
-group("src")
-project("xenia-gpu-vulkan-trace-viewer")
-  uuid("86a1dddc-a26a-4885-8c55-cf745225d93e")
-  kind("WindowedApp")
-  language("C++")
-  links({
-    "xenia-apu",
-    "xenia-apu-nop",
-    "xenia-base",
-    "xenia-core",
-    "xenia-cpu",
-    "xenia-cpu-backend-x64",
-    "xenia-gpu",
-    "xenia-gpu-vulkan",
-    "xenia-hid",
-    "xenia-hid-nop",
-    "xenia-kernel",
-    "xenia-ui",
-    "xenia-ui-spirv",
-    "xenia-ui-vulkan",
-    "xenia-vfs",
-  })
-  links({
-    "aes_128",
-    "capstone",
-    "fmt",
-    "glslang-spirv",
-    "imgui",
-    "libavcodec",
-    "libavutil",
-    "mspack",
-    "snappy",
-    "spirv-tools",
-    "xxhash",
-  })
-  includedirs({
-    project_root.."/third_party/Vulkan-Headers/include",
-  })
-  files({
-    "vulkan_trace_viewer_main.cc",
-    "../../ui/windowed_app_main_"..platform_suffix..".cc",
-  })
-
-  filter("platforms:Linux")
-    links({
-      "X11",
-      "xcb",
-      "X11-xcb",
-    })
-
-  filter("platforms:Windows")
-    links({
-      "xenia-apu-xaudio2",
-      "xenia-hid-winkey",
-      "xenia-hid-xinput",
-    })
-
-    -- Only create the .user file if it doesn't already exist.
-    local user_file = project_root.."/build/xenia-gpu-vulkan-trace-viewer.vcxproj.user"
-    if not os.isfile(user_file) then
-      debugdir(project_root)
-      debugargs({
-        "2>&1",
-        "1>scratch/stdout-trace-viewer.txt",
-      })
-    end
-
-group("src")
-project("xenia-gpu-vulkan-trace-dump")
-  uuid("0dd0dd1c-b321-494d-ab9a-6c062f0c65cc")
-  kind("ConsoleApp")
-  language("C++")
-  links({
-    "xenia-apu",
-    "xenia-apu-nop",
-    "xenia-base",
-    "xenia-core",
-    "xenia-cpu",
-    "xenia-cpu-backend-x64",
-    "xenia-gpu",
-    "xenia-gpu-vulkan",
-    "xenia-hid",
-    "xenia-hid-nop",
-    "xenia-kernel",
-    "xenia-ui",
-    "xenia-ui-spirv",
-    "xenia-ui-vulkan",
-    "xenia-vfs",
-  })
-  links({
-    "aes_128",
-    "capstone",
-    "fmt",
-    "glslang-spirv",
-    "imgui",
-    "libavcodec",
-    "libavutil",
-    "mspack",
-    "snappy",
-    "spirv-tools",
-    "xxhash",
-  })
-  includedirs({
-    project_root.."/third_party/Vulkan-Headers/include",
-  })
-  files({
-    "vulkan_trace_dump_main.cc",
-    "../../base/console_app_main_"..platform_suffix..".cc",
-  })
-
-  filter("platforms:Linux")
-    links({
-      "X11",
-      "xcb",
-      "X11-xcb",
-    })
-
-  filter("platforms:Windows")
-    -- Only create the .user file if it doesn't already exist.
-    local user_file = project_root.."/build/xenia-gpu-vulkan-trace-dump.vcxproj.user"
-    if not os.isfile(user_file) then
-      debugdir(project_root)
-      debugargs({
-        "2>&1",
-        "1>scratch/stdout-trace-dump.txt",
-      })
-    end
->>>>>>> e57db522
+    "../shaders/bytecode/vulkan_spirv/*.h",
+  })