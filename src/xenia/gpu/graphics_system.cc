--- conflicted
+++ resolved
@@ -58,39 +58,22 @@
   // This must happen on the UI thread.
   std::unique_ptr<xe::ui::GraphicsContext> processor_context = nullptr;
   if (provider_) {
-<<<<<<< HEAD
-    if (target_window_) {
-      target_window_->loop()->PostSynchronous([&]() {
-        // Create the context used for presentation.
-        assert_null(target_window->context());
-        target_window_->set_context(
-            provider_->CreateHostContext(target_window_));
-
-        // Setup the context the command processor will do all its drawing in.
-        // It's shared with the display context so that we can resolve
-        // framebuffers from it.
-        processor_context = provider()->CreateEmulationContext();
-      });
-    } else {
-      processor_context = provider()->CreateEmulationContext();
-=======
     // Setup the context the command processor will do all its drawing in.
     bool contexts_initialized = true;
-    processor_context = provider()->CreateOffscreenContext();
+    processor_context = provider()->CreateEmulationContext();
     if (processor_context) {
       if (target_window_) {
         if (!target_window_->app_context().CallInUIThreadSynchronous([&]() {
               // Create the context used for presentation.
               assert_null(target_window->context());
               target_window_->set_context(
-                  provider_->CreateContext(target_window_));
+                  provider_->CreateHostContext(target_window_));
             })) {
           contexts_initialized = false;
         }
       }
     } else {
       contexts_initialized = false;
->>>>>>> 6241b4f9
     }
     if (!contexts_initialized) {
       xe::FatalError(
